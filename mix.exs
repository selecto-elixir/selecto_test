--- conflicted
+++ resolved
@@ -67,13 +67,6 @@
       {:selecto, path: "./vendor/selecto", override: true},
       {:selecto_components, path: "./vendor/selecto_components", override: true},
       {:selecto_mix, path: "./vendor/selecto_mix", only: [:dev, :test]},
-<<<<<<< HEAD
-      {:selecto_dev, path: "./vendor/selecto_dev", only: :dev},
-      {:selecto_db_sqlite, path: "./vendor/selecto_db_sqlite", optional: true, only: [:dev, :test]},
-      {:selecto_db_mysql, path: "./vendor/selecto_db_mysql", optional: true, only: [:dev, :test]},
-      {:exqlite, "~> 0.13"},
-=======
->>>>>>> 05dd549b
       {:timex, "~> 3.7.9"},
       {:uuid, "~> 1.1"},
       {:kino, "~> 0.7.0"},
